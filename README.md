# Gitplus - AI-Powered Git Automation for Claude Code

[![CI](https://github.com/neublink/gitplus/workflows/CI/badge.svg)](https://github.com/neublink/gitplus/actions)
[![License: MIT](https://img.shields.io/badge/License-MIT-yellow.svg)](https://opensource.org/licenses/MIT)
[![Node.js](https://img.shields.io/badge/node-%3E%3D16.0.0-brightgreen)](https://nodejs.org/)

Gitplus is a Model Context Protocol (MCP) server that brings AI-powered git automation directly to Claude Code. Streamline your git workflow with intelligent commit messages, branch suggestions, and automated pull request creation.

## Features

🚀 **Complete Git Workflows**: One-command ship from changes to PR  
💻 **Smart Commits**: AI-generated conventional commit messages with strict spec compliance  
🔍 **Change Analysis**: Intelligent analysis of repository changes with breaking change detection  
💡 **AI Suggestions**: Smart suggestions for branches, commits, and PRs following best practices  
📝 **PR Drafting**: Auto-generated pull request titles and descriptions  
📊 **Git Status**: Enhanced repository status with platform detection  
✅ **Commit Validation**: Real-time validation against Conventional Commits specification  
🔧 **Auto-detection**: Automatic type/scope detection from file changes and diffs

## Quick Start

### Published Package Installation

Install the latest stable release from npm:

```bash
<<<<<<< HEAD
# As MCP server in Claude Code
claude mcp add gitplus -- npx @neublink/gitplus@latest

# Or install CLI globally
npm install -g @neublink/gitplus@latest
=======
claude mcp add gitplus -- npx @neublink/gitplus@latest --mcp
>>>>>>> 99e699ba
```

The `--mcp` flag ensures the package starts in MCP server mode for Claude Code integration.

### Local Development Installation

#### Prerequisites

Before installing gitplus locally, ensure you have:

- **Node.js 16+**: Required runtime environment
- **Git**: For repository management
- **Claude CLI**: Install and authenticate with `claude auth login`
  ```bash
  # Install Claude CLI (if not already installed)
  npm install -g @anthropic-ai/claude-code
  
  # Verify Claude CLI is available and authenticated
  claude --version
  claude auth login
  ```
- **Platform CLIs** (optional for enhanced functionality):
  - **GitHub CLI**: `gh auth login` for GitHub repository features
  - **GitLab CLI**: `glab auth login` for GitLab repository features

**Important**: AI functionality via Claude CLI is mandatory - gitplus will fail if Claude CLI is not available or properly authenticated.

#### Installation Steps

For development or testing before publication:

```bash
# Clone and build the project
git clone https://github.com/neublink/gitplus.git
cd gitplus
npm install
npm run build

# Fix file permissions (required after build)
chmod +x dist/main.js dist/cli.js dist/index.js

# Install CLI globally for command line usage
npm link

# Add to Claude Code as MCP server (using linked command)
claude mcp add gitplus-local -- node $(pwd)/dist/main.js --mcp
```

**Note**: The `gp` alias may conflict with existing shell aliases for `git push`. Use the `gitplus` command if `gp` doesn't work.

### Verify Installation

After setup, verify both interfaces work:

**CLI Commands:**
```bash
gitplus --help          # Should show help menu
gitplus status          # Should show repository status
```

**MCP Server:**
```bash
claude /mcp             # Should show gitplus-local as ✔ connected
```

Now you can use gitplus tools in Claude Code conversations and CLI commands globally!

### Usage in Claude Code

Once installed, you can use gitplus tools directly in Claude Code:

**Ship your changes:**
> "Ship my current changes to a new PR"

**Create a smart commit:**
> "Commit my staged changes with an AI-generated message"

**Analyze repository:**
> "Analyze the changes in my repository and provide insights"

**Get suggestions:**
> "Suggest a branch name for my authentication feature"

**Draft a PR:**
> "Generate a PR description for my recent commits"

**Check status:**
> "Show me the current git status with detailed information"

## Available Tools

### 🚀 `ship`
Complete git workflow: analyze → commit → push → create PR
- **message**: Custom commit message (optional)
- **branch**: Target branch name (optional) 
- **baseBranch**: Base branch for PR (default: main/master)
- **draft**: Create PR as draft
- **noPR**: Skip PR creation, just commit and push
- **noPush**: Skip push, just stage and commit
- **reviewers**: List of reviewers for the PR
- **labels**: List of labels for the PR
- **autoMerge**: Enable auto-merge for the PR
- **force**: Force push and skip validations
- **dryRun**: Preview without executing

### 💻 `commit`
Create AI-powered conventional commit with staged changes
- **message**: Custom commit message (optional)
- **files**: Specific files to stage and commit (optional)
- **type**: Conventional commit type (feat, fix, docs, etc.)
- **scope**: Conventional commit scope
- **breaking**: Mark as breaking change
- **all**: Stage all changes before committing
- **dryRun**: Preview without executing

### 🔍 `analyze`
Analyze repository changes and provide insights
- **commitRange**: Specific commit range (e.g., "main..HEAD")
- **includeDiff**: Include full diff in analysis
- **contextFile**: Additional context file

### 💡 `suggest`
Get AI suggestions for branch names, commit messages, or PR content
- **for**: What to suggest (branch, commit, pr_title, pr_description) *required*
- **context**: Additional context for the suggestion
- **diff**: Git diff to base suggestions on
- **files**: Specific files to focus suggestions on

### 📝 `pr_draft`
Generate pull request title and description
- **commits**: List of commit messages to base PR on
- **commitRange**: Commit range to analyze (e.g., "main..HEAD")
- **includeDiff**: Include diff analysis in PR description
- **template**: PR template (feature, bugfix, hotfix, docs, refactor, chore)
- **contextFile**: Additional context file

### 📊 `status`
Get current repository status with platform detection
- **verbose**: Include detailed status information

### 🔧 `merge_local`
Merge a local branch into current branch
- **branchName**: Branch to merge into current branch *required*
- **baseBranch**: Base branch to merge into (default: main)
- **deleteAfter**: Delete feature branch after merge (default: true)
- **confirm**: User confirmation to proceed with merge *required*

### 🔄 `sync`
Synchronize with remote repository using fetch/pull with intelligent conflict handling
- **strategy**: Synchronization strategy (merge, rebase, fetch-only) (default: merge)
- **remote**: Remote name (default: origin)
- **branch**: Branch to sync (default: current branch)
- **autoResolve**: Automatic conflict resolution strategy (ours, theirs, manual)
- **force**: Force synchronization (use with caution)

### 📦 `stash`
Manage git stash for temporary storage of changes
- **action**: Stash action to perform (push, pop, apply, drop, list) *required*
- **message**: Stash message (for push action)
- **includeUntracked**: Include untracked files in stash
- **stashIndex**: Stash index for pop/apply/drop actions

### 🔄 `reset`
Reset repository state to undo changes with different modes
- **mode**: Reset mode (soft, mixed, hard) *required*
- **target**: Target commit/branch to reset to (default: HEAD)
- **files**: Specific files to reset (optional)
- **confirm**: Confirmation for destructive operations

### 🔀 `rebase`
Rebase current branch onto another branch with conflict handling
- **onto**: Branch to rebase onto
- **interactive**: Start interactive rebase
- **action**: Rebase action (start, continue, abort, skip) (default: start)
- **autoResolve**: Automatic conflict resolution strategy (ours, theirs, manual)

### 🔍 `recover`
Recover lost commits or changes using reflog and advanced git recovery
- **action**: Recovery action to perform (show-reflog, recover-commit, show-lost) *required*
- **commitHash**: Commit hash to recover (for recover-commit action)
- **limit**: Number of reflog entries to show (default: 20)

### ✅ `validate`
Validate repository integrity, health, and detect issues
- **deep**: Perform deep validation including remote connectivity
- **fix**: Attempt to fix issues automatically

## Conventional Commits

Gitplus follows the [Conventional Commits](https://www.conventionalcommits.org/) specification strictly. Every commit message is:

### ✅ **Validated** against the specification
- Format: `type(scope): description`
- Breaking changes: `type(scope)!: description`
- Supported types: `feat`, `fix`, `docs`, `style`, `refactor`, `test`, `chore`, `perf`, `ci`, `build`

### 🤖 **AI-Enhanced** with intelligent detection
```bash
# AI automatically detects:
feat(auth): add OAuth2 login support        # New features
fix(api): handle null response errors       # Bug fixes  
docs: update installation guide             # Documentation
build(deps): upgrade typescript to v5       # Dependencies
refactor(utils): extract validation logic   # Code restructuring
```

### 🔍 **Smart Analysis** of your changes
- **Type detection**: Analyzes file changes to suggest appropriate commit types
- **Scope suggestion**: Infers scope from affected directories (api, components, utils, etc.)
- **Breaking changes**: Automatically detects API changes and adds `!` notation
- **Validation feedback**: Real-time validation with helpful error messages

### Examples

#### Feature with scope
```
feat(auth): add two-factor authentication

Implements TOTP-based 2FA with QR code generation
and backup codes for account recovery.

Closes #156
```

#### Breaking change
```
feat(api)!: change user data structure

BREAKING CHANGE: User objects now use `userId` instead of `id`.
Migration guide available in docs/migration.md
```

#### Simple fix
```
fix(validation): handle empty email addresses
```

## Architecture

Gitplus is built with:
- **TypeScript**: Type-safe development
- **MCP SDK**: Official Model Context Protocol SDK
- **Zod**: Runtime type validation
- **Node.js**: Cross-platform compatibility
- **Conventional Commits**: Strict adherence to commit message standards

## Development Setup

### Prerequisites

Before developing with gitplus, ensure you have:

- **Node.js 16+**: Required runtime environment
- **Claude CLI**: Install and authenticate with `claude auth login`
  ```bash
  # Verify Claude CLI is available and authenticated
  claude --version
  claude -p "test" --output-format json --model sonnet
  ```
- **Git repository**: A local git repository with changes to test
- **Platform CLIs** (optional for enhanced functionality):
  - **GitHub CLI**: `gh auth login` for GitHub repository features
  - **GitLab CLI**: `glab auth login` for GitLab repository features

### Environment Variables

Configure gitplus behavior with these environment variables:

```bash
# AI Configuration
export GITPLUS_MODEL="sonnet"                    # Claude model (default: sonnet)
export GITPLUS_TIMEOUT="60000"                   # Timeout in milliseconds (default: 60000)
export GITPLUS_CLAUDE_COMMAND="claude"           # Claude CLI command path (default: claude)
```

**Important**: AI is mandatory - gitplus will fail immediately if Claude CLI is not available or working.

### Development Workflow

```bash
# Clone the repository
git clone https://github.com/neublink/gitplus.git
cd gitplus

# Install dependencies
npm install

# Build the project
npm run build

# Link CLI globally for testing
npm link

# Add to Claude Code as MCP server (local development)
claude mcp add gitplus-local -- node $(pwd)/dist/main.js --mcp
```

After setup:
- Both `gitplus` and `gp` CLI commands are available globally
- Gitplus tools are available in Claude Code conversations
- Any changes require `npm run build` to rebuild

### CLI Commands

After linking (`npm link`), use gitplus commands in any git repository:

```bash
# Navigate to your git repository
cd /path/to/your/git/repo

# Check repository status
gitplus status --verbose
gitplus status  # Or use 'gp' if it's not aliased to 'git push'

# Analyze changes with AI
gitplus analyze --diff
gitplus analyze  # Get AI insights on your changes

# Generate AI commit message (dry run)
gitplus commit --dry-run
gitplus commit -d  # Preview AI-generated commit

# Create actual commit with AI message
gitplus commit --all
gitplus commit -a  # Stage all changes and commit

# Get AI suggestions
gitplus suggest branch    # AI branch name suggestion
gitplus suggest commit    # AI commit message suggestion
gitplus suggest pr_title  # AI PR title suggestion

# Complete ship workflow (dry run)
gitplus ship --dry-run    # Preview full workflow
gitplus ship --no-pr     # Commit and push without PR

# Synchronize with remote
gitplus sync --strategy merge    # Merge remote changes
gitplus sync --strategy rebase   # Rebase on remote changes

# Manage stash operations
gitplus stash push -m "WIP: feature work"  # Create stash
gitplus stash list                         # List all stashes
gitplus stash pop                         # Apply and remove latest stash

# Safe repository resets
gitplus reset mixed               # Reset index, keep working directory
gitplus reset hard --confirm     # Hard reset (requires confirmation)

# Interactive rebasing
gitplus rebase main               # Rebase current branch onto main
gitplus rebase --action continue # Continue interrupted rebase

# Recover lost work
gitplus recover show-reflog       # Show recent reflog entries
gitplus recover recover-commit --commit abc123  # Recover specific commit

# Repository validation
gitplus validate --deep           # Deep repository health check
gitplus validate --fix           # Attempt to fix issues automatically
```

### Available Commands

| Command | Alias | Description |
|---------|-------|-------------|
| `gitplus commit` | `gp commit`* | AI-powered conventional commits |
| `gitplus ship` | `gp ship`* | Complete workflow: commit → push → PR |
| `gitplus analyze` | `gp analyze`* | AI analysis of repository changes |
| `gitplus suggest <type>` | `gp suggest <type>`* | AI suggestions for branch/commit/PR |
| `gitplus status` | `gp status`* | Enhanced git status with platform detection |
| `gitplus sync` | `gp sync`* | Synchronize with remote repository |
| `gitplus stash <action>` | `gp stash <action>`* | Manage git stash operations |
| `gitplus reset <mode>` | `gp reset <mode>`* | Reset repository state safely |
| `gitplus rebase [onto]` | `gp rebase [onto]`* | Interactive and automatic rebasing |
| `gitplus recover <action>` | `gp recover <action>`* | Recover lost commits using reflog |
| `gitplus validate` | `gp validate`* | Validate repository health and integrity |

*Note: `gp` alias may conflict with existing shell aliases for `git push`

Note: The CLI also supports all MCP tools when built and run locally.

### Testing AI Integration

The AI integration requires Claude CLI to be installed and authenticated. Test the AI functionality:

```bash
# Verify AI is working
claude --version  # Should show Claude CLI version

# Test AI with sample repository
cd /tmp && mkdir test-repo && cd test-repo
git init
echo "console.log('Hello World');" > app.js
git add app.js

# Test AI commit generation
gitplus commit --dry-run  # Should generate intelligent commit message

# If AI fails, gitplus falls back to rule-based analysis
```

### Development Commands

```bash
# Run in development mode with auto-reload
npm run dev

# Test MCP server directly  
npm run start

# Run tests
npm test

# Run full validation (typecheck + tests)
npm run validate

# Clean and rebuild
npm run clean && npm run build
```

## Configuration

Gitplus works out-of-the-box with sensible defaults. For advanced users, configuration options will be added in future versions.

## Troubleshooting

### Common Issues

#### `gp` Command Not Working
**Issue**: `gp` command shows `git push` instead of gitplus commands.  
**Solution**: Your shell has `gp` aliased to `git push`. Use `gitplus` instead of `gp` for all commands.

#### MCP Server Connection Failed
**Issue**: Claude Code shows gitplus-local as ✘ failed.  
**Solutions**:
1. Ensure files are executable: `chmod +x dist/main.js dist/cli.js dist/index.js`
2. Rebuild the project: `npm run build`
3. Remove and re-add MCP server:
   ```bash
   claude mcp remove gitplus-local
   claude mcp add gitplus-local -- node $(pwd)/dist/main.js --mcp
   ```

#### CLI Commands Not Found
**Issue**: `gitplus: command not found`  
**Solutions**:
1. Ensure npm link was successful: `npm link`
2. Check if command exists: `which gitplus`
3. Rebuild and relink:
   ```bash
   npm run build
   chmod +x dist/main.js dist/cli.js dist/index.js
   npm link
   ```

#### Permission Denied Errors
**Issue**: `permission denied: /path/to/dist/main.js`  
**Solution**: Files need execute permissions after build:
```bash
chmod +x dist/main.js dist/cli.js dist/index.js
```

#### AI Integration Not Working
**Issue**: Commands fail with Claude CLI errors.  
**Solutions**:
1. Verify Claude CLI is installed and authenticated:
   ```bash
   claude --version
   claude auth login
   ```
2. Test Claude CLI directly:
   ```bash
   claude -p "test" --output-format json --model sonnet
   ```

## Platform Support

- ✅ **Local Git**: Works with any git repository
- ✅ **GitHub**: Full platform detection and PR creation via GitHub CLI
- ✅ **GitLab**: Full platform detection and MR creation via GitLab CLI
- ✅ **Auto-detection**: Automatically detects platform from remote URL

## Publishing & Release

### Manual Publishing
Use the GitHub Actions workflow to publish:

1. **Go to Actions tab** in GitHub repository
2. **Select "Manual Publish"** workflow  
3. **Choose version bump**: patch, minor, or major
4. **Click "Run workflow"** to automatically:
   - Run full test suite
   - Build the package
   - Bump version and create git tag
   - Publish to NPM registry
   - Create GitHub release with changelog
   - Verify published package

### Automated Release (Tag-based)
Alternatively, create a release tag:
```bash
git tag v1.x.x && git push origin v1.x.x
```

This triggers the existing release workflow for automated publishing.

## Contributing

We welcome contributions! Please follow these guidelines:

### Pull Request Process
1. **Fork the repository** and create a feature branch
2. **Follow conventional commits**: `feat:`, `fix:`, `docs:`, etc.
3. **Add tests** for new functionality
4. **Update documentation** as needed
5. **Ensure CI passes** before requesting review

### Code Standards
- **TypeScript**: All code must be properly typed
- **Testing**: Maintain >80% test coverage
- **Conventional Commits**: Use semantic commit messages
- **Security**: No credentials in code, audit dependencies regularly

### Development Setup
```bash
# Clone and setup
git clone https://github.com/neublink/gitplus.git
cd gitplus
npm install
npm run build

# Link for local testing
npm link
gitplus --help

# Add to Claude Code for MCP testing
claude mcp add gitplus-local -- node $(pwd)/dist/main.js --mcp
```

## License

MIT License - see [LICENSE](LICENSE) file for details.

## Support

- 📖 [Documentation](https://github.com/neublink/gitplus/wiki)
- 🐛 [Issue Tracker](https://github.com/neublink/gitplus/issues)
- 💬 [Discussions](https://github.com/neublink/gitplus/discussions)

---

Made with ❤️ for the Claude Code community<|MERGE_RESOLUTION|>--- conflicted
+++ resolved
@@ -24,15 +24,7 @@
 Install the latest stable release from npm:
 
 ```bash
-<<<<<<< HEAD
-# As MCP server in Claude Code
-claude mcp add gitplus -- npx @neublink/gitplus@latest
-
-# Or install CLI globally
-npm install -g @neublink/gitplus@latest
-=======
 claude mcp add gitplus -- npx @neublink/gitplus@latest --mcp
->>>>>>> 99e699ba
 ```
 
 The `--mcp` flag ensures the package starts in MCP server mode for Claude Code integration.
