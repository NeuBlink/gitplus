--- conflicted
+++ resolved
@@ -45,10 +45,15 @@
 
 1. **Always Use GitPlus for Git Operations**: Never use manual `git commit -m` or similar commands. This prevents conventional commit violations and ensures consistent quality.
 
-<<<<<<< HEAD
 2. **Maintain Simplicity**: Resist adding more MCP tools. The power is in the intelligent automation, not tool proliferation.
 
-3. **AI-First Development**: Let AI analyze changes and generate appropriate conventional commits, PR descriptions, and branch names.
+3. **MCP-First**: The MCP interface is primary. CLI is secondary for advanced users.
+
+4. **AI-First Development**: Let AI analyze changes and generate appropriate conventional commits, PR descriptions, and branch names.
+
+5. **Architecture Consistency**: Ensure `toolDefinitions.ts` and `toolHandler.ts` remain in sync. Only expose tools that have corresponding handlers.
+
+6. **Complete Workflows**: Each tool should provide complete functionality, not partial operations.
 
 ### Development Workflow
 
@@ -78,7 +83,12 @@
 
 ### Code Quality Standards
 
-1. **Architecture Consistency**: Ensure `toolDefinitions.ts` and `toolHandler.ts` remain in sync. Only expose tools that have corresponding handlers.
+1. **AI Integration**: All tools use AI for intelligent decision-making:
+   - Commit message generation following Conventional Commits
+   - Branch name suggestions based on change analysis
+   - PR title/description creation
+   - Conflict resolution with safety thresholds
+   - Security vulnerability analysis
 
 2. **Security First**: 
    - All workflow files must have explicit permissions
@@ -86,14 +96,7 @@
    - Properly escape shell strings
    - Validate URLs with proper parsing
 
-3. **AI Integration**: The `ship` command uses AI for:
-   - Commit message generation (following conventional commits)
-   - Branch name suggestions
-   - PR title/description creation
-   - Conflict resolution (with safety thresholds)
-   - Security vulnerability analysis
-
-4. **Testing Requirements**: 
+3. **Testing Requirements**: 
    - Run `npm test` before every commit
    - Achieve meaningful test coverage
    - Key test files:
@@ -182,21 +185,8 @@
    - Build project before using: `npm run build`
    - Use `--dry-run` flag to preview operations
    - Check `--help` for available options and parameters
-=======
-2. **MCP-First**: The MCP interface is primary. CLI is secondary for advanced users.
-
-3. **Architecture Consistency**: Ensure `toolDefinitions.ts` and `toolHandler.ts` remain in sync. Only expose tools that have corresponding handlers.
-
-4. **AI Integration**: All tools use AI for intelligent decision-making:
-   - Commit message generation following Conventional Commits
-   - Branch name suggestions based on change analysis
-   - PR title/description creation
-   - Conflict resolution with safety thresholds
-
-5. **Complete Workflows**: Each tool should provide complete functionality, not partial operations.
 
 ### Testing Strategy
->>>>>>> c141169c
 
 Run comprehensive tests before committing:
 
